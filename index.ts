const { exit, args, stat, permissions } = Deno;
import { exists, readFileStr } from "std/fs/mod.ts";
import { parse } from "std/flags/mod.ts";
import {
  isAbsolute,
  join,
  basename
} from "std/path/posix.ts";
import { serve } from "std/http/server.ts";
import { main } from "./journalck.ts";
import { WikiClient } from "./client.ts";
import * as site from "./site.ts";

function convertToArray(param, params) {
  if (!Array.isArray(params[param])) {
    params[param] = [params[param]];
  }
}

let params = parse(args, {
  default: {
    port: 8000,
    "meta-site": [],
    "meta-sites-dir": []
  }
});
console.log(params);

let intf = "0.0.0.0";
let port = params.port;
let allInterfaces = await permissions.query({ name: "net" });
if (allInterfaces.state != "granted") {
  let localhostInterface = await permissions.query(
    { name: "net", url: "http://127.0.0.1" }
  );
  if (localhostInterface.state != "granted") {
    console.log(
      "ERROR: Unsupported network permissions. Use --allow-net or --allow-net=127.0.0.1."
    );
    exit(1);
  }
  intf = "127.0.0.1";
}
const s = serve(`${intf}:${port}`);

convertToArray("meta-site", params);
convertToArray("meta-sites-dir", params);

async function readDir(path) {
  let fileInfo = await stat(path);
  if (!fileInfo.isDirectory()) {
    console.log(`path ${path} is not a directory.`);
    return [];
  }

  return await Deno.readDir(path);
}

interface System {
  metaSites: {};
  siteMaps: {};
  requestedSite: string;
}

let system: System = {
  metaSites: {},
  siteMaps: {},
  requestedSite: undefined
};

async function importMetaSite(path, host) {
  let name = undefined;
  if (host && path.indexOf("localhost") != -1) {
    let orig = basename(path.replace(/\.[tj]s$/, ""));
    name = orig.replace("localhost", host);
  }
  if (path.indexOf("@") != -1) {
    let parts = path.split("@");
    path = parts[0];
    name = parts[1];
  }
  let metaSite = await import(path);
  if (!name) {
    name = basename(path.replace(/\.[tj]s$/, ""));
  }
  console.log(`Registering ${path} as ${name}`);
  if (metaSite.init) {
    // Some sites will init their sitemap here
    // Others will do lengthy init processing
    // To wait or not to wait?
    metaSite.init();
  }
  let targetHost = `${name}:${port}`;
  system.metaSites[targetHost] = metaSite;
  system.siteMaps[targetHost] = [];
  if (metaSite.siteMap) {
    system.siteMaps[targetHost] = metaSite.siteMap();
  }
}
for (let metaSitePath of params["meta-site"]) {
  await importMetaSite(metaSitePath, null);
}
for (let metaSitesDir of params["meta-sites-dir"]) {
  let host = null;
  if (metaSitesDir.indexOf("@") != -1) {
    let parts = metaSitesDir.split("@");
    metaSitesDir = parts[0];
    host = parts[1];
  }
  for (let metaSitePath of await readDir(metaSitesDir)) {
    let fullPath = join(metaSitesDir, metaSitePath.name);
    if (!isAbsolute(fullPath)) {
      fullPath = "./" + fullPath;
    }
    await importMetaSite(fullPath, host);
  }
}

let etcHosts = null;
if (await exists("/etc/hosts")) {
  etcHosts = "/etc/hosts";
}
if (await exists("/Windows/System32/drivers/etc/hosts")) {
  etcHosts = "/Windows/System32/drivers/etc/hosts";
}
if (etcHosts) {
  let metaSites = Object.keys(system.metaSites);
  let hosts = (await readFileStr(etcHosts)).split("\n");
  for (let host of hosts) {
    if (host.indexOf("127.0.0.1") == -1) {
      continue;
    }
    host = host.replace("127.0.0.1", "").trim();
    metaSites = metaSites.filter((s) => {
      let metaSite = s.split(":")[0];
      if (metaSite == host || metaSite.indexOf("localhost") == -1) {
        return false;
      }
      return true;
    });
  }
  metaSites.map((s) =>
    console.log(`WARN: missing /etc/hosts entry for ${s}.`)
  );
}

console.log("listening on port ", port);
for await (const req of s) {
  let requestedSite = req.headers.get("host");
  let metaSite = system.metaSites[requestedSite];
  console.log("requested-site:", requestedSite);
  if (req.url == "/") {
    let headers = new Headers();
    headers.set(
      "Location",
      `http://dev.wiki.randombits.xyz/${requestedSite}/deno-sites`
    );
    const res = {
      status: 302,
      headers
    };
    req.respond(res);
  }
<<<<<<< HEAD
=======
  let requestedSite = req.headers.get("host");
  let metaSite = system.metaSites[requestedSite];
>>>>>>> 4758efc5
  if (metaSite) {
    system.requestedSite = requestedSite;
    if (metaSite.serve) {
      console.log("meta-site:", requestedSite, req.url);
      metaSite.serve(req, site, system);
    }
    if (metaSite.metaPages) {
      console.log("meta-page:", requestedSite, req.url);
      let metaPage = metaSite.metaPages[req.url];
      if (metaPage) {
        metaPage(req, site, system);
      } else {
        site.serve(req, site, system);
      }
    }
    continue;
  }
  console.log(
    "unknown site, unable to handle request:",
    requestedSite,
    req.url
  );
  site.serve404(req);
}<|MERGE_RESOLUTION|>--- conflicted
+++ resolved
@@ -161,11 +161,6 @@
     };
     req.respond(res);
   }
-<<<<<<< HEAD
-=======
-  let requestedSite = req.headers.get("host");
-  let metaSite = system.metaSites[requestedSite];
->>>>>>> 4758efc5
   if (metaSite) {
     system.requestedSite = requestedSite;
     if (metaSite.serve) {
