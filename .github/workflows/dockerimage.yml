--- conflicted
+++ resolved
@@ -10,17 +10,6 @@
         docker build . --file Dockerfile --tag ${GITHUB_SHA:0:8}
     - name: Push Build Image
       run: |
-<<<<<<< HEAD
-        echo ${{ secrets.GITHUB_TOKEN }} |  docker login docker.pkg.github.com -u WardCunningham --password-stdin
-        docker tag ${GITHUB_SHA:0:8} docker.pkg.github.com/wardcunningham/seran-wiki/seran-wiki:${GITHUB_SHA:0:8}
-        docker push docker.pkg.github.com/wardcunningham/seran-wiki/seran-wiki:${GITHUB_SHA:0:8}
-    - name: Push Latest Image
-      if: github.ref == 'refs/heads/master'
-      run: |
-        echo ${{ secrets.GITHUB_TOKEN }} |  docker login docker.pkg.github.com -u WardCunningham --password-stdin
-        docker tag ${GITHUB_SHA:0:8} docker.pkg.github.com/wardcunningham/seran-wiki/seran-wiki:latest
-        docker push docker.pkg.github.com/wardcunningham/seran-wiki/seran-wiki:latest
-=======
         echo ${{ github.token }} |  docker login docker.pkg.github.com -u ${{ github.actor }} --password-stdin
         docker tag ${GITHUB_SHA:0:8} docker.pkg.github.com/${{ github.repository }}/seran-wiki:${GITHUB_SHA:0:8}
         docker push docker.pkg.github.com/${{ github.repository}}/seran-wiki:${GITHUB_SHA:0:8}
@@ -29,5 +18,4 @@
       run: |
         echo ${{ github.token }} |  docker login docker.pkg.github.com -u ${{ github.actor }} --password-stdin
         docker tag ${GITHUB_SHA:0:8} docker.pkg.github.com/${{ github.repository }}/seran-wiki:latest
-        docker push docker.pkg.github.com/${{ github.repository}}/seran-wiki:latest
->>>>>>> 0307435e
+        docker push docker.pkg.github.com/${{ github.repository}}/seran-wiki:latest