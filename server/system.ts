import {
  isAbsolute,
  join,
  basename,
  normalize
} from "std/path/posix.ts";
import { exists, readFileStr } from "std/fs/mod.ts";

export class MetaSite {
  // easy access to system wide settings or calls
  system: System;
  // the path of the import used
  path: string;
  // where on disk static pages are stored
  root: string;
  // just the meta-site name
  name: string;
  // non-default port number, if any
  port: string;
<<<<<<< HEAD
  // default hostname if not remapped
  defaultHost: string;
=======
>>>>>>> b9a2fe16
  // if set, login is enabled for the site
  secret: string | null;
  // array of non-default plugins to load
  plugins: string[];
  // exports from the meta-site script
  exports: { [key: string]: any };
  // cached sitemap
  // TODO: Use stronger type here
  siteMap: Object[];

  constructor(system: System, path: string) {
    // use consistent slashes as not all Deno method handle them being mixed
    path = path.replace(/\\/g, "/")
    this.system = system
    this.port = system.port
    // handle remap of individual meta-site
    if (path.indexOf("@") != -1) {
      let parts = path.split("@");
      path = parts[0];
      this.name = parts[1];
    }
    // TODO: Test if a path or a url. If path, resolve relative to root of project
    if (path.indexOf("http") == -1) {
      path = join("../", path)
    }
    this.path = path;
    if (!this.name) {
      this.name = this.nameFrom(path)
    }
<<<<<<< HEAD
    // TODO: Print canonical path here...
    console.log(`Registering ${normalize(path)} as ${this.host}`);
    this.targetSite = `${this.host}:${this.port}`;
    if(this.port == '80') {
      this.targetSite = `${this.host}`;
    }
=======
    // needed to allow localhost to be also mapped to seran
    this.root = join(this.system.root, this.name)
>>>>>>> b9a2fe16
  }

  async init() {
    // TODO: Print canonical path here...
    console.log(`Registering ${normalize(this.path)} as ${this.name}`);
    this.exports = await import(this.path);
    if (this.exports.init) {
      await this.exports.init({site: this, system: this.system});
    }
    this.siteMap = [];
    if (this.exports.siteMap) {
      this.siteMap = this.exports.siteMap(this.name);
    }
    this.plugins = [];
    if (this.exports.plugins) {
      this.plugins = this.exports.plugins
    }
  }

  nameFrom(path: string) {
    return basename(path.replace(/\.[tj]s$/, ""));
  }

  serve(req) {
    if (this.exports.serve) {
      console.log("meta-site:", req.site.name, req.url);
      this.exports.serve(req, this.system);
    }
    if (this.exports.metaPages) {
      console.log("meta-page:", req.site.name, req.url);
      let metaPage = this.exports.metaPages[req.url];
      if (metaPage) {
        metaPage(req, this.system);
      } else {
        return false;
      }
    }
    return true;
  }
}

export class System {
  metaSites: { [key: string]: MetaSite };
  domains: string[];
  port: string;
  root: string;
  secret: string;

  constructor(domains: string[], port: string, root: string, secret: string) {
    this.metaSites = {};
    this.domains = domains;
    this.port = port;
    this.root = root;
    if (!secret) {
      secret = Deno.env().SERAN_SECRET
      if (!secret) {
        console.log("INFO: Login not enabled. Neither --secret parameter nor SERAN_SECRET env var are set.")
      }
    }
    this.secret = secret;
  }

  async importMetaSite(path: string) {
    let metaSite = new MetaSite(this, path);
    await metaSite.init();
    this.metaSites[metaSite.name] = metaSite;
    // possibly a misguided hack
    // register localhost as seran
    // allows local dev to use localhost without /etc/hosts entry
    // and public use to have an unambiguous name
    if (metaSite.name == "localhost") {
      metaSite = new MetaSite(this, path);
      metaSite.name = "seran"
      await metaSite.init();
      this.metaSites["seran"] = metaSite;
    }
  }

  metaSiteFor(host) {
    let matches = Object.values(this.metaSites).filter((s) => host.indexOf(s.name) == 0)
    matches = matches.filter((s) => this.domains.some((d) => d == "*" || host.match(`.*${d}`)))
    if (matches.length == 0) return;
    // TODO: Verify this sort does what we want.
    matches = matches.sort((a, b) => a.name.length - b.name.length)
    return matches[0];
  }

  async processConfig(config) {
    /* Pseudo-json example
    // Equivalent of an @domain for a meta-sites-dir
    root-domains: []
    meta-sites: {
      // Must specific each meta-site to register
      static.localhost.ts: {
        subdomains: [],
        hostnames: [],
        // possible meta-site specific config?
        register-all: true,
        enabled-wikis: []
      }
      // Additional parameters are not required
      localhost.ts: {}
    }
    */
    let domains = config["root-domains"]
    if (!domains) {
      domains = []
    }
    let sites = config["meta-sites"]
    if (!sites) {
      sites = []
    }
    // TODO: Rework once host agnostic refactoring is complete.
    // for (let site of Object.keys(sites)) {
    //   // register meta-site specific subdomains of root domains
    //   let subdomains = sites[site].subdomains
    //   if (subdomains) {
    //     for (let subdomain of subdomains) {
    //       for (let domain of domains) {
    //         await this.importMetaSite(`${site}@${subdomain}`, domain)
    //       }
    //     }
    //   }
    //   // register meta-site specific hostname mappiings
    //   let hostnames = sites[site].hostnames
    //   if (hostnames) {
    //     for (let hostname of hostnames) {
    //       await this.importMetaSite(`${site}@${hostname}`, null)
    //     }
    //   }
    // }
    // // register meta-sites for each specified root domain
    // for (let domain of domains) {
    //   for (let site of Object.keys(sites)) {
    //     // should meta-sites with local mappings be skipped?
    //     await this.importMetaSite(site, domain)
    //   }
    // }
  }

  async checkEtcHosts() {
    let etcHosts = null;
    if (await exists("/etc/hosts")) {
      etcHosts = "/etc/hosts";
    }
    if (await exists("/Windows/System32/drivers/etc/hosts")) {
      etcHosts = "/Windows/System32/drivers/etc/hosts";
    }
    if (etcHosts) {
      let metaSites = Object.values(this.metaSites).map((s) => s.name);
      let hosts = (await readFileStr(etcHosts)).split("\n");
      for (let host of hosts) {
        if (host.indexOf("127.0.0.1") == -1) {
          continue;
        }
        host = host.replace("127.0.0.1", "").trim();
        metaSites = metaSites.filter((metaSite) => {
          if (metaSite + ".localhost" == host) {
            return false;
          }
          return true;
        });
      }
      metaSites.map((s) =>
        console.log(`WARN: missing /etc/hosts entry for ${s}.`)
      );
    }
  }
}
<|MERGE_RESOLUTION|>--- conflicted
+++ resolved
@@ -17,11 +17,6 @@
   name: string;
   // non-default port number, if any
   port: string;
-<<<<<<< HEAD
-  // default hostname if not remapped
-  defaultHost: string;
-=======
->>>>>>> b9a2fe16
   // if set, login is enabled for the site
   secret: string | null;
   // array of non-default plugins to load
@@ -51,17 +46,8 @@
     if (!this.name) {
       this.name = this.nameFrom(path)
     }
-<<<<<<< HEAD
-    // TODO: Print canonical path here...
-    console.log(`Registering ${normalize(path)} as ${this.host}`);
-    this.targetSite = `${this.host}:${this.port}`;
-    if(this.port == '80') {
-      this.targetSite = `${this.host}`;
-    }
-=======
     // needed to allow localhost to be also mapped to seran
     this.root = join(this.system.root, this.name)
->>>>>>> b9a2fe16
   }
 
   async init() {
