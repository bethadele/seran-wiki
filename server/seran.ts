const { exit, args, stat, permissions } = Deno;
import { exists, readJson } from "std/fs/mod.ts";
import { parse } from "std/flags/mod.ts";
import {
  isAbsolute,
  join,
  basename
} from "std/path/posix.ts";
import { serve, ServerRequest } from "std/http/server.ts";
import * as wiki from "seran/wiki.ts";
import { System } from "seran/system.ts";

function convertToArray(param, params) {
  if (!Array.isArray(params[param])) {
    params[param] = [params[param]];
  }
}

let params = parse(args, {
  default: {
    port: '8000',
<<<<<<< HEAD
    "meta-site": [],
    "meta-sites-dir": [],
=======
>>>>>>> b9a2fe16
    "external-client": "dev.wiki.randombits.xyz",
    root: join(Deno.dir("home"), ".wiki"),
    domain: "*",
    secret: null
  },
  boolean: "allow-disclosure"
});

let intf = "0.0.0.0";
let port = params.port;
let bind = params.port;
<<<<<<< HEAD
let x = params.port.split(':')
=======
let x = params.port.toString().split(':')
>>>>>>> b9a2fe16
if (x[1]) {
  port = x[0]
  bind = x[1]
}
let allInterfaces = await permissions.query({ name: "net" });
if (allInterfaces.state != "granted") {
  let localhostInterface = await permissions.query(
    { name: "net", url: "http://127.0.0.1" }
  );
  if (localhostInterface.state != "granted") {
    console.log(
      "ERROR: Unsupported network permissions. Use --allow-net or --allow-net=127.0.0.1."
    );
    exit(1);
  }
  intf = "127.0.0.1";
}
const s = serve(`${intf}:${bind}`);

convertToArray("domain", params);

async function readdir(path) {
  let fileInfo = await stat(path);
  if (!fileInfo.isDirectory()) {
    console.log(`path ${path} is not a directory.`);
    return [];
  }

  return await Deno.readdir(path);
}

<<<<<<< HEAD
let system = new System(params.root, port);
=======
let system = new System(params.domain, port, params.root, params.secret);
>>>>>>> b9a2fe16

let configFile = null
for (let entry of params._) {
  entry = entry.toString()
  try {
    let url = new URL(entry);
    await system.importMetaSite(entry);
    continue;
  } catch (e) {
    // ignore exception
  }
  if (!await exists(entry)) {
    console.log(`FATAL: ${entry} is not a file, directory, or URL.`);
    exit(1);
  }
  let info = await stat(entry);
  if (info.isFile()) {
    if (entry.match(/.*\.json$/)) {
      configFile = entry;
      continue;
    }
    await system.importMetaSite(entry);
  } else if (info.isDirectory()) {
    for (let metaSitePath of await readdir(entry)) {
      let fullPath = join(entry, metaSitePath.name);
      if (!isAbsolute(fullPath)) {
        fullPath = "./" + fullPath;
      }
      await system.importMetaSite(fullPath);
      continue;
    }
  }
}
if (Object.keys(system.metaSites).length == 0) {
  if (!configFile) {
    configFile = join(params.root, "seran-config.json")
  }
  console.log(`Looking for config: ${configFile}`)
  if (await exists(configFile)) {
    let config = await readJson(configFile)
    console.log("Parsing config.", config)
    system.processConfig(config)
  }
}


system.checkEtcHosts()

console.log("listening on port ", bind);
for await (const r of s) {
  let req = r as wiki.Request
  let requestedSite = req.headers.get("host");
  let metaSite = system.metaSiteFor(requestedSite);
  if (req.url == "/" && metaSite) {
    let headers = new Headers();
    headers.set(
      "Location",
      `http://${params["external-client"]}/${requestedSite}/welcome-visitors`
    );
    const res = {
      status: 302,
      headers
    };
    req.respond(res);
  }
  if (metaSite) {
    req.site = metaSite;
    req.authenticated = wiki.authenticated(req)
    if (!metaSite.serve(req)) {
      wiki.serve(req, system);
    }
    continue;
  }
  if (req.url == "/not-in-service.json") {
    let items = [
      wiki.paragraph("You have reach a site that has been disconnected or is no longer in service."),
      wiki.paragraph("If you feel you have reached this page in error, please check the server configuration and try again."),
      wiki.paragraph("The most common cause for this during development is for there to be a mismatch between the hostname the server is listening on and the hostname you attempted to access."),
    ]
    if (params["allow-disclosure"]) {
      let sites = Object.values(system.metaSites);
      if (sites.length == 0) {
        items.push(wiki.paragraph("WARNING: There are no registered meta-sites."))
        items.push(wiki.paragraph("Did you forget to start the server with --meta-site or --meta-sites-dir?"))
      }
      else {
        items.push(wiki.paragraph("Registered domains:"))
        for (let domain of system.domains) {
          items.push(wiki.paragraph(domain))
        }
        items.push(wiki.paragraph("Registered sites:"))
        for (let site of sites) {
          items.push(wiki.paragraph(site.name))
        }
      }
    }
    wiki.serveJson(req, wiki.page("Not in Service", items))
    continue
  }
  // minimum routes needed to display a default error page
  // creating a meta-site just for this purpose
  // would likely be better, but this works for now
  if (req.url == "/index.html?page=not-in-service") {
    wiki.serveFile(req, "text/html", "./client/index.html");
    continue
  }
  if (req.url == "/" ||
      req.url.indexOf("/index.html") == 0) {
      req.url = "/view/not-in-service"
      wiki.serve(req, system)
  }
  if (req.url.match(/^\/client\/.*\.mjs$/) ||
      req.url.match(/^\/.*\.png$/)) {
    wiki.serve(req, system)
    continue
  }

  // if not a request for a user visible page in a missing site, return a 404
  console.log(
    "unknown site, unable to handle request:",
    requestedSite,
    req.url
  );
  wiki.serve404(req);
}<|MERGE_RESOLUTION|>--- conflicted
+++ resolved
@@ -19,11 +19,6 @@
 let params = parse(args, {
   default: {
     port: '8000',
-<<<<<<< HEAD
-    "meta-site": [],
-    "meta-sites-dir": [],
-=======
->>>>>>> b9a2fe16
     "external-client": "dev.wiki.randombits.xyz",
     root: join(Deno.dir("home"), ".wiki"),
     domain: "*",
@@ -35,11 +30,8 @@
 let intf = "0.0.0.0";
 let port = params.port;
 let bind = params.port;
-<<<<<<< HEAD
-let x = params.port.split(':')
-=======
+
 let x = params.port.toString().split(':')
->>>>>>> b9a2fe16
 if (x[1]) {
   port = x[0]
   bind = x[1]
@@ -71,11 +63,8 @@
   return await Deno.readdir(path);
 }
 
-<<<<<<< HEAD
-let system = new System(params.root, port);
-=======
+
 let system = new System(params.domain, port, params.root, params.secret);
->>>>>>> b9a2fe16
 
 let configFile = null
 for (let entry of params._) {
