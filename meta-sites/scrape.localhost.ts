--- conflicted
+++ resolved
@@ -28,15 +28,10 @@
   ]));
 });
 
-let c0 = 0;
-let c1 = 0;
-let c2 = 0;
-let l0 = 5;
-let l1 = 5;
-let l2 = 5;
+let c0, c1, c2 = 0;
+let l0, l1, l2 = 5;
 
 async function* run() {
-<<<<<<< HEAD
   for (c0 = 0; c0<l0; c0++) {
     yield `outer loop step ${c0} of ${l0}`
     for (c1 = 0; c1<l1; c1++) {
@@ -48,18 +43,6 @@
       await delay(1000);
     }
     await delay(10000)
-=======
-  while (true) {
-    await delay(1000);
-    console.log("step 1");
-    yield "step 1";
-    await delay(1000);
-    console.log("step 2");
-    yield "step 2";
-    await delay(1000);
-    console.log("step 3");
-    yield "step 3";
->>>>>>> 3cb0f9cc
   }
 }
 
